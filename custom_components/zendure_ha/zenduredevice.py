--- conflicted
+++ resolved
@@ -170,13 +170,8 @@
         self.mqttClient.subscribe(f"iot/{self.prodkey}/{self.deviceId}/#")
         self.mqttLocal = datetime.min
 
-<<<<<<< HEAD
-        if self.bleInfo is not None:
-            await self.bleMqtt(self.mqttLocalUrl if self.mqttIsLocal else self.mqttCloudUrl)
-=======
         if self.service_info is not None:
             await self.bleMqtt()
->>>>>>> 5610612a
 
         if self.mqttIsLocal:
             self.mqttDevice.connect(self.mqttCloudUrl, 1883)
@@ -278,13 +273,8 @@
     def writePower(self, power: int, inprogram: bool) -> None:
         _LOGGER.info(f"Update power {self.name} => {power} capacity {self.capacity} [program {inprogram}]")
 
-<<<<<<< HEAD
-    async def bleMqtt(self, server: str) -> None:
-        if self.bleInfo is None:
-=======
     async def bleMqtt(self, server: str | None = None) -> None:
         if self.service_info is None:
->>>>>>> 5610612a
             return
         if server is None:
             server = self.mqttLocalUrl if self.mqttIsLocal else self.mqttCloudUrl
